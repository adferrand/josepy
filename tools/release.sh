#!/bin/bash -xe
# Release dev packages to PyPI

PrintUsageAndExit() {
    echo Usage:
    echo "$0 --changelog-ok <release version> <next version>"
    exit 1
}

if [ "`dirname $0`" != "tools" ] ; then
    echo Please run this script from the repo root
    exit 1
fi

if ! poetry --version >> /dev/null 2>&1 ; then
    echo Please install poetry before running this script
    exit 1
fi

if [ "$1" != "--changelog-ok" ]; then
    # turn off set -x for saner output
    set +x
    echo "Make sure the changelog includes the exact text you want for the"
    echo "release and run the script again with --changelog-ok."
    echo
    PrintUsageAndExit
fi

CheckVersion() {
    # Args: <description of version type> <version number>
    if ! echo "$2" | grep -q -e '[0-9]\+.[0-9]\+.[0-9]\+' ; then
        echo "$1 doesn't look like 1.2.3"
        exit 1
    fi
}

version="$2"
CheckVersion Version "$version"
echo Releasing production version "$version"...
nextversion="$3"
CheckVersion "Next version" "$nextversion"
RELEASE_BRANCH="candidate-$version"

# If RELEASE_GPG_KEY isn't set, determine the key to use.
if [ "$RELEASE_GPG_KEY" = "" ]; then
    TRUSTED_KEYS="
        BF6BCFC89E90747B9A680FD7B6029E8500F7DB16
        86379B4F0AF371B50CD9E5FF3402831161D1D280
        20F201346BF8F3F455A73F9A780CC99432A28621
    "
    for key in $TRUSTED_KEYS; do
        if gpg2 --with-colons --card-status | grep -q "$key"; then
            RELEASE_GPG_KEY="$key"
            break
        fi
    done
    if [ "$RELEASE_GPG_KEY" = "" ]; then
        echo A trusted PGP key was not found on your PGP card.
        exit 1
    fi
fi

# Needed to fix problems with git signatures and pinentry
export GPG_TTY=$(tty)

# port for a local Python Package Index (used in testing)
PORT=${PORT:-1234}

tag="v$version"
mv "dist.$version" "dist.$version.$(date +%s).bak" || true
git tag --delete "$tag" || true

root_without_jose="$version.$$"
root="./releases/jose.$root_without_jose"

echo "Cloning into fresh copy at $root"  # clean repo = no artifacts
git clone . $root
git rev-parse HEAD
cd $root
if [ "$RELEASE_BRANCH" != "candidate-$version" ] ; then
    git branch -f "$RELEASE_BRANCH"
fi
git checkout "$RELEASE_BRANCH"

SetVersion() {
    ver="$1"
    short_ver=$(echo "$ver" | cut -d. -f1,2)
    sed -i "s/^release.*/release = u'$ver'/" docs/conf.py
    sed -i "s/^version.*/version = u'$short_ver'/" docs/conf.py
    poetry version "$ver"

    # interactive user input
    git add -p .

}

SetVersion "$version"

echo "Preparing sdists and wheels"
poetry build

echo "Signing josepy"
for x in dist/*.tar.gz dist/*.whl
do
  gpg2 -u "$RELEASE_GPG_KEY" --detach-sign --armor --sign --digest-algo sha256 $x
done

mkdir "dist.$version"
mv dist "dist.$version/josepy"

echo "Testing packages"
cd "dist.$version"
# start local PyPI
python -m http.server "$PORT" &
# cd .. is NOT done on purpose: we make sure that all subpackages are
# installed from local PyPI rather than current directory (repo root)
python -m venv ../venv
. ../venv/bin/activate
pip install -U setuptools
pip install -U pip
# Now, use our local PyPI. Disable cache so we get the correct KGS even if we
# (or our dependencies) have conditional dependencies implemented with if
# statements in setup.py and we have cached wheels lying around that would
# cause those ifs to not be evaluated.
pip install \
  --no-cache-dir \
  --extra-index-url http://localhost:$PORT \
<<<<<<< HEAD
  josepy
=======
  --constraint ../constraints.txt \
  josepy[tests]
>>>>>>> e3af9493
# stop local PyPI
kill $!
cd ~-

cd ..
# freeze before installing anything else, so that we know end-user KGS
# make sure "twine upload" doesn't catch "kgs"
if [ -d kgs ] ; then
    echo Deleting old kgs...
    rm -rf kgs
fi
mkdir kgs
kgs="kgs/$version"
pip freeze | tee $kgs
<<<<<<< HEAD
pip install pytest pytest-cov
=======
>>>>>>> e3af9493
cd ~-
echo testing josepy
pytest
deactivate

git commit --gpg-sign="$RELEASE_GPG_KEY" -m "Release $version"
git tag --local-user "$RELEASE_GPG_KEY" --sign --message "Release $version" "$tag"

echo Now run twine upload "$root/dist.$version/*/*"

if [ "$RELEASE_BRANCH" = candidate-"$version" ] ; then
    SetVersion "$nextversion".dev0
    git commit -m "Bump version to $nextversion"
fi<|MERGE_RESOLUTION|>--- conflicted
+++ resolved
@@ -107,6 +107,7 @@
 
 mkdir "dist.$version"
 mv dist "dist.$version/josepy"
+poetry export -f requirements.txt > "dist.$version/constraints.txt"
 
 echo "Testing packages"
 cd "dist.$version"
@@ -125,12 +126,8 @@
 pip install \
   --no-cache-dir \
   --extra-index-url http://localhost:$PORT \
-<<<<<<< HEAD
+  --constraints constraints.txt \
   josepy
-=======
-  --constraint ../constraints.txt \
-  josepy[tests]
->>>>>>> e3af9493
 # stop local PyPI
 kill $!
 cd ~-
@@ -145,10 +142,7 @@
 mkdir kgs
 kgs="kgs/$version"
 pip freeze | tee $kgs
-<<<<<<< HEAD
-pip install pytest pytest-cov
-=======
->>>>>>> e3af9493
+pip install pytest
 cd ~-
 echo testing josepy
 pytest
