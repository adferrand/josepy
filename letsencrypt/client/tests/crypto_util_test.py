"""Tests for letsencrypt.client.crypto_util."""
<<<<<<< HEAD
import mock
=======
import logging
>>>>>>> ae31b81e
import os
import pkg_resources
import shutil
import tempfile
import unittest

import M2Crypto
<<<<<<< HEAD
import OpenSSL
=======
import mock
>>>>>>> ae31b81e


RSA256_KEY = pkg_resources.resource_string(
    'letsencrypt.acme.jose', os.path.join('testdata', 'rsa256_key.pem'))
RSA512_KEY = pkg_resources.resource_string(
    'letsencrypt.acme.jose', os.path.join('testdata', 'rsa512_key.pem'))


class InitSaveKeyTest(unittest.TestCase):
    """Tests for letsencrypt.client.crypto_util.init_save_key."""
    def setUp(self):
        logging.disable(logging.CRITICAL)
        self.key_dir = tempfile.mkdtemp('key_dir')

    def tearDown(self):
        logging.disable(logging.NOTSET)
        shutil.rmtree(self.key_dir)

    @classmethod
    def _call(cls, key_size, key_dir):
        from letsencrypt.client.crypto_util import init_save_key
        return init_save_key(key_size, key_dir, 'key-letsencrypt.pem')

    @mock.patch('letsencrypt.client.crypto_util.make_key')
    def test_success(self, mock_make):
        mock_make.return_value = 'key_pem'
        key = self._call(1024, self.key_dir)
        self.assertEqual(key.pem, 'key_pem')
        self.assertTrue('key-letsencrypt.pem' in key.file)

    @mock.patch('letsencrypt.client.crypto_util.make_key')
    def test_key_failure(self, mock_make):
        mock_make.side_effect = ValueError
        self.assertRaises(ValueError, self._call, 431, self.key_dir)


class InitSaveCSRTest(unittest.TestCase):
    """Tests for letsencrypt.client.crypto_util.init_save_csr."""

    def setUp(self):
        self.csr_dir = tempfile.mkdtemp('csr_dir')

    def tearDown(self):
        shutil.rmtree(self.csr_dir)

    @mock.patch('letsencrypt.client.crypto_util.make_csr')
    @mock.patch('letsencrypt.client.crypto_util.le_util.make_or_verify_dir')
    def test_it(self, unused_mock_verify, mock_csr):
        from letsencrypt.client.crypto_util import init_save_csr

        mock_csr.return_value = ('csr_pem', 'csr_der')

        csr = init_save_csr(
            mock.Mock(pem='dummy_key'), 'example.com', self.csr_dir,
            'csr-letsencrypt.pem')

        self.assertEqual(csr.data, 'csr_der')
        self.assertTrue('csr-letsencrypt.pem' in csr.file)

class ValidCSRTest(unittest.TestCase):
    """Tests for letsencrypt.client.crypto_util.valid_csr."""

    @classmethod
    def _call(cls, csr):
        from letsencrypt.client.crypto_util import valid_csr
        return valid_csr(csr)

    def _call_testdata(self, name):
        return self._call(pkg_resources.resource_string(
            __name__, os.path.join('testdata', name)))

    def test_valid_pem_true(self):
        self.assertTrue(self._call_testdata('csr.pem'))

    def test_valid_pem_san_true(self):
        self.assertTrue(self._call_testdata('csr-san.pem'))

    def test_valid_der_false(self):
        self.assertFalse(self._call_testdata('csr.der'))

    def test_valid_der_san_false(self):
        self.assertFalse(self._call_testdata('csr-san.der'))

    def test_empty_false(self):
        self.assertFalse(self._call(''))

    def test_random_false(self):
        self.assertFalse(self._call('foo bar'))


class CSRMatchesPubkeyTest(unittest.TestCase):
    """Tests for letsencrypt.client.crypto_util.csr_matches_pubkey."""

    @classmethod
    def _call_testdata(cls, name, privkey):
        from letsencrypt.client.crypto_util import csr_matches_pubkey
        return csr_matches_pubkey(pkg_resources.resource_string(
            __name__, os.path.join('testdata', name)), privkey)

    def test_valid_true(self):
        self.assertTrue(self._call_testdata('csr.pem', RSA512_KEY))

    def test_invalid_false(self):
        self.assertFalse(self._call_testdata('csr.pem', RSA256_KEY))


class MakeKeyTest(unittest.TestCase):  # pylint: disable=too-few-public-methods
    """Tests for letsencrypt.client.crypto_util.make_key."""

    def test_it(self):  # pylint: disable=no-self-use
        from letsencrypt.client.crypto_util import make_key
        # Do not test larger keys as it takes too long.
        M2Crypto.RSA.load_key_string(make_key(1024))


class ValidPrivkeyTest(unittest.TestCase):
    """Tests for letsencrypt.client.crypto_util.valid_privkey."""

    @classmethod
    def _call(cls, privkey):
        from letsencrypt.client.crypto_util import valid_privkey
        return valid_privkey(privkey)

    def test_valid_true(self):
        self.assertTrue(self._call(RSA256_KEY))

    def test_empty_false(self):
        self.assertFalse(self._call(''))

    def test_random_false(self):
        self.assertFalse(self._call('foo bar'))


class MakeSSCertTest(unittest.TestCase):
    # pylint: disable=too-few-public-methods
    """Tests for letsencrypt.client.crypto_util.make_ss_cert."""

    def test_it(self):  # pylint: disable=no-self-use
        from letsencrypt.client.crypto_util import make_ss_cert
        make_ss_cert(RSA512_KEY, ['example.com', 'www.example.com'])


class GetSansFromCsrTest(unittest.TestCase):
    """Tests for letsencrypt.client.crypto_util.get_sans_from_csr."""
    def test_extract_one_san(self):
        from letsencrypt.client.crypto_util import get_sans_from_csr
        csr = pkg_resources.resource_string(
            __name__, os.path.join('testdata', 'csr.pem'))
        self.assertEqual(get_sans_from_csr(csr), ['example.com'])

    def test_extract_two_sans(self):
        from letsencrypt.client.crypto_util import get_sans_from_csr
        csr = pkg_resources.resource_string(
            __name__, os.path.join('testdata', 'csr-san.pem'))
        self.assertEqual(get_sans_from_csr(csr), ['example.com',
                                                  'www.example.com'])

    def test_extract_six_sans(self):
        from letsencrypt.client.crypto_util import get_sans_from_csr
        csr = pkg_resources.resource_string(
            __name__, os.path.join('testdata', 'csr-6sans.pem'))
        self.assertEqual(get_sans_from_csr(csr),
                         ["example.com", "example.org", "example.net",
                          "example.info", "subdomain.example.com",
                          "other.subdomain.example.com"])

    def test_parse_non_csr(self):
        from letsencrypt.client.crypto_util import get_sans_from_csr
        self.assertRaises(OpenSSL.crypto.Error, get_sans_from_csr,
                          "hello there")

    def test_parse_no_sans(self):
        from letsencrypt.client.crypto_util import get_sans_from_csr
        csr = pkg_resources.resource_string(
            __name__, os.path.join('testdata', 'csr-nosans.pem'))
        self.assertEqual([], get_sans_from_csr(csr))


class MakeCSRTest(unittest.TestCase):  # pylint: disable=too-few-public-methods
    """Tests for letsencrypt.client.crypto_util.make_csr."""
    def test_make_csr(self):
        from letsencrypt.client.crypto_util import get_sans_from_csr
        from letsencrypt.client.crypto_util import make_csr
        result = make_csr(RSA512_KEY, ["example.com", "foo.example.com"])[0]
        self.assertEqual(
            get_sans_from_csr(result), ["example.com", "foo.example.com"])
        req = M2Crypto.X509.load_request_string(result)
        self.assertEqual(
            req.get_subject().as_text(),
            "C=US, ST=Michigan, L=Ann Arbor, O=EFF, OU=University"
            " of Michigan, CN=example.com")
        self.assertEqual(
            req.get_pubkey().get_modulus(),
            "F4B61171513736BFAA95E79C11C5FC2705439E3786D57EEE72C0"
            "9AB2EB993347B4F5C998B94CF12243233BFF71E0055CBD75D15CF"
            "115F8BCD65A47E44E5CD133")


if __name__ == '__main__':
    unittest.main()<|MERGE_RESOLUTION|>--- conflicted
+++ resolved
@@ -1,9 +1,5 @@
 """Tests for letsencrypt.client.crypto_util."""
-<<<<<<< HEAD
-import mock
-=======
 import logging
->>>>>>> ae31b81e
 import os
 import pkg_resources
 import shutil
@@ -11,11 +7,8 @@
 import unittest
 
 import M2Crypto
-<<<<<<< HEAD
 import OpenSSL
-=======
 import mock
->>>>>>> ae31b81e
 
 
 RSA256_KEY = pkg_resources.resource_string(
@@ -194,25 +187,5 @@
         self.assertEqual([], get_sans_from_csr(csr))
 
 
-class MakeCSRTest(unittest.TestCase):  # pylint: disable=too-few-public-methods
-    """Tests for letsencrypt.client.crypto_util.make_csr."""
-    def test_make_csr(self):
-        from letsencrypt.client.crypto_util import get_sans_from_csr
-        from letsencrypt.client.crypto_util import make_csr
-        result = make_csr(RSA512_KEY, ["example.com", "foo.example.com"])[0]
-        self.assertEqual(
-            get_sans_from_csr(result), ["example.com", "foo.example.com"])
-        req = M2Crypto.X509.load_request_string(result)
-        self.assertEqual(
-            req.get_subject().as_text(),
-            "C=US, ST=Michigan, L=Ann Arbor, O=EFF, OU=University"
-            " of Michigan, CN=example.com")
-        self.assertEqual(
-            req.get_pubkey().get_modulus(),
-            "F4B61171513736BFAA95E79C11C5FC2705439E3786D57EEE72C0"
-            "9AB2EB993347B4F5C998B94CF12243233BFF71E0055CBD75D15CF"
-            "115F8BCD65A47E44E5CD133")
-
-
 if __name__ == '__main__':
     unittest.main()