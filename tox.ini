[tox]
<<<<<<< HEAD
isolated_build = true
envlist = py3.{6,7,8,9,10},mypy
=======
envlist =
    py3.{7,8,9,10},mypy
>>>>>>> e3af9493

[testenv]
whitelist_externals = poetry
commands =
    poetry install -v
    poetry run pytest -v --cov-report xml --cov-report=term-missing --cov=josepy {posargs}

[testenv:flake8]
commands =
    poetry install -v
    poetry run flake8 src tests

[testenv:isort]
commands =
    poetry install -v
    poetry run isort --check --diff src tests

[testenv:mypy]
commands =
    poetry install -v
    poetry run mypy src<|MERGE_RESOLUTION|>--- conflicted
+++ resolved
@@ -1,11 +1,6 @@
 [tox]
-<<<<<<< HEAD
 isolated_build = true
-envlist = py3.{6,7,8,9,10},mypy
-=======
-envlist =
-    py3.{7,8,9,10},mypy
->>>>>>> e3af9493
+envlist = py3.{7,8,9,10},mypy
 
 [testenv]
 whitelist_externals = poetry
